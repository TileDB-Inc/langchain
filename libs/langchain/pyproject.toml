--- conflicted
+++ resolved
@@ -139,11 +139,8 @@
 rspace_client = {version = "^2.5.0", optional = true}
 upstash-redis = {version = "^0.15.0", optional = true}
 google-cloud-documentai = {version = "^2.20.1", optional = true}
-<<<<<<< HEAD
+fireworks-ai = {version = "^0.6.0", optional = true, python = ">=3.9,<4.0"}
 tiledb-vector-search = {version = "^0.0.18", optional = true}
-=======
-fireworks-ai = {version = "^0.6.0", optional = true, python = ">=3.9,<4.0"}
->>>>>>> a1fae1fd
 
 
 [tool.poetry.group.test.dependencies]
