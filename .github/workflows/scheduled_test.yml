--- conflicted
+++ resolved
@@ -53,30 +53,10 @@
         run: |
           echo "Running scheduled tests, installing dependencies with poetry..."
           poetry install --with=test_integration
-<<<<<<< HEAD
           poetry run pip install tiledb-vector-search
-=======
-          poetry run pip install google-cloud-aiplatform
-          poetry run pip install "boto3>=1.28.57"
-          if [[ ${{ matrix.python-version }} != "3.8" ]]
-          then
-            poetry run pip install fireworks-ai
-          fi
->>>>>>> d6acb3ed
 
       - name: Run TileDB tests
         shell: bash
-<<<<<<< HEAD
-=======
-        env:
-          OPENAI_API_KEY: ${{ secrets.OPENAI_API_KEY }}
-          ANTHROPIC_API_KEY: ${{ secrets.ANTHROPIC_API_KEY }}
-          AZURE_OPENAI_API_VERSION: ${{ secrets.AZURE_OPENAI_API_VERSION }}
-          AZURE_OPENAI_API_BASE: ${{ secrets.AZURE_OPENAI_API_BASE }}
-          AZURE_OPENAI_API_KEY: ${{ secrets.AZURE_OPENAI_API_KEY }}
-          AZURE_OPENAI_DEPLOYMENT_NAME: ${{ secrets.AZURE_OPENAI_DEPLOYMENT_NAME }}
-          FIREWORKS_API_KEY: ${{ secrets.FIREWORKS_API_KEY }}
->>>>>>> d6acb3ed
         run: |
           poetry run pytest tests/integration_tests/vectorstores/test_tiledb.py
 
